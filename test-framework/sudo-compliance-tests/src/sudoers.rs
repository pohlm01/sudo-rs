use sudo_test::{Command, Env, TextFile, User};

use crate::{Result, PASSWORD, SUDOERS_ROOT_ALL_NOPASSWD, USERNAME};

<<<<<<< HEAD
mod host_list;
=======
mod cmnd;
>>>>>>> 7c5a0cdc
mod run_as;
mod user_list;

#[test]
fn cannot_sudo_if_sudoers_file_is_world_writable() -> Result<()> {
    let env = Env(TextFile(SUDOERS_ROOT_ALL_NOPASSWD).chmod("446")).build()?;

    let output = Command::new("sudo").arg("true").exec(&env)?;
    assert_eq!(Some(1), output.status().code());

    if sudo_test::is_original_sudo() {
        assert_contains!(output.stderr(), "/etc/sudoers is world writable");
    }

    Ok(())
}

#[test]
fn cannot_sudo_if_sudoers_file_is_group_writable() -> Result<()> {
    let env = Env(TextFile(SUDOERS_ROOT_ALL_NOPASSWD)
        .chmod("464")
        .chown("root:1234"))
    .user(User(USERNAME).password(PASSWORD))
    .build()?;

    let output = Command::new("sudo").arg("true").exec(&env)?;
    assert_eq!(Some(1), output.status().code());

    if sudo_test::is_original_sudo() {
        assert_contains!(
            output.stderr(),
            "/etc/sudoers is owned by gid 1234, should be 0"
        );
    }

    Ok(())
}

#[test]
fn can_sudo_if_sudoers_file_is_owner_writable() -> Result<()> {
    let env = Env(TextFile(SUDOERS_ROOT_ALL_NOPASSWD).chmod("644")).build()?;

    let output = Command::new("sudo").arg("true").exec(&env)?;
    assert_eq!(Some(0), output.status().code());

    Ok(())
}

#[test]
fn cannot_sudo_if_sudoers_file_is_not_owned_by_root() -> Result<()> {
    let env = Env(TextFile(SUDOERS_ROOT_ALL_NOPASSWD).chown("1234:root"))
        .user(User(USERNAME).password(PASSWORD))
        .build()?;

    let output = Command::new("sudo").arg("true").exec(&env)?;
    assert_eq!(Some(1), output.status().code());

    if sudo_test::is_original_sudo() {
        assert_contains!(
            output.stderr(),
            "/etc/sudoers is owned by uid 1234, should be 0"
        );
    }

    Ok(())
}

#[ignore]
#[test]
fn user_specifications_evaluated_bottom_to_top() -> Result<()> {
    let env = Env(format!(
        r#"{USERNAME} ALL=(ALL:ALL) NOPASSWD: ALL
{USERNAME} ALL=(ALL:ALL) ALL"#
    ))
    .user(User(USERNAME).password(PASSWORD))
    .build()?;

    let output = Command::new("sudo")
        .args(["-S", "true"])
        .as_user(USERNAME)
        .exec(&env)?;
    assert!(!output.status().success());
    assert_eq!(Some(1), output.status().code());

    if sudo_test::is_original_sudo() {
        assert_contains!(output.stderr(), "no password was provided");
    }

    Command::new("sudo")
        .args(["-S", "true"])
        .as_user(USERNAME)
        .stdin(PASSWORD)
        .exec(&env)?
        .assert_success()
}<|MERGE_RESOLUTION|>--- conflicted
+++ resolved
@@ -2,11 +2,8 @@
 
 use crate::{Result, PASSWORD, SUDOERS_ROOT_ALL_NOPASSWD, USERNAME};
 
-<<<<<<< HEAD
+mod cmnd;
 mod host_list;
-=======
-mod cmnd;
->>>>>>> 7c5a0cdc
 mod run_as;
 mod user_list;
 
