--- conflicted
+++ resolved
@@ -53,12 +53,8 @@
             preserve_env_list: sudo_options.preserve_env_list,
             launch,
             chdir: sudo_options.directory,
-<<<<<<< HEAD
             stdin: sudo_options.stdin,
-            pid: sudo_system::Process::process_id(),
-=======
             process: sudo_system::Process::new(),
->>>>>>> 483a0943
         })
     }
 }
